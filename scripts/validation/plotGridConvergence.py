# file: plotGridConvergence.py
# author: Olivier Mesnard (mesnardo@gwu.edu)
# description: Plots the grid-convergence for the 2d lid-driven cavity case.


import os
import sys
import argparse
import collections

import numpy
from matplotlib import pyplot
pyplot.style.use('{}/styles/mesnardo.mplstyle'.format(os.environ['SCRIPTS']))

sys.path.append(os.environ['SCRIPTS'])
from library import miscellaneous
from library.simulation import Simulation
from library.field import Field


def parse_command_line():
  """Parses the command-line."""
  # create parser
  parser = argparse.ArgumentParser(description='Convergence for the '
                                               'lid-driven cavity case',
                        formatter_class= argparse.ArgumentDefaultsHelpFormatter)
  # fill parser with arguments
  parser.add_argument('--directory', dest='directory', 
                      type=str,
                      default=os.getcwd(),
                      help='directory containing the simulation folders')
  parser.add_argument('--software', dest='software',
                      type=str, 
                      choices=['petibm', 'cuibm'],
                      help='software used to compute the flows.')
  parser.add_argument('--sizes', dest='gridline_sizes',
                      type=str, nargs='+', 
                      default=[],
                      help='list of simulation sub-folders')
  parser.add_argument('--mask', dest='mask',
                      type=str,
                      help='size of the gridline used as a mask')
  parser.add_argument('--observed-order', dest='observed_order',
                      action='append', nargs=3, type=str,
                      help='ordered 3-list of simulations used to estimate '
                           'the order of convergence')
  parser.add_argument('--time-step', '-ts', dest='time_step', 
                      type=int,
                      help='time-step at which the solution will be read')
  parser.add_argument('--fields', dest='field_names',
                      type=str, nargs='+',
                      default=['pressure', 'x-velocity', 'y-velocity'],
                      help='list of fields to consider '
                           '(x-velocity, y-velocity, and/or pressure)')
  parser.add_argument('--norms', dest='norms',
                      type=str, nargs='+', 
                      choices=['L2', 'Linf'],
                      default=['L2'],
                      help='norms used to compute the errors')
  parser.add_argument('--save-name', dest='save_name',
                      type=str, 
                      default=None,
                      help='name of the .png file to save')
  parser.add_argument('--no-show', dest='show', 
                      action='store_false',
                      help='does not display the figure')
  parser.add_argument('--last-three', dest='last_three',
                      action='store_true',
                      help='uses the three finest grids to compute '
                           'the observed order of convergence')
  parser.add_argument('--periodic', dest='periodic_directions',
                      type=str, nargs='+',
                      default=[],
                      help='PetIBM: directions with periodic boundary conditions')
  parser.add_argument('--analytical-solution', dest='analytical_solution',
                      type=str, nargs='+',
                      default=[],
                      help='class name followed by parameters required '
                           'to initialize the object')
  parser.add_argument('--plot-analytical-solution', dest='plot_analytical_solution',
                      action='store_true',
                      help='plots the analytical fields')
  parser.add_argument('--bottom-left', '-bl', dest='bottom_left',
                      type=float, nargs=2,
                      default=None,
                      metavar=('x', 'y'),
                      help='bottom-left corner of the domain')
  parser.add_argument('--top-right', '-tr', dest='top_right',
                      type=float, nargs=2,
                      default=None,
                      metavar=('x', 'y'),
                      help='top-right corner of the domain')
  parser.set_defaults(show=True, last_three=False, binary=False)
  # parse given options file
  parser.add_argument('--options', 
                      type=open, action=miscellaneous.ReadOptionsFromFile,
                      help='path of the file with options to parse')
  # return namespace
  return parser.parse_args()


def get_observed_orders_convergence(simulations, field_names, mask,
                                    directory=os.getcwd(),
                                    save_name=None):
  """Computes the observed orders of convergence 
  for the velocity components and pressure using the solution 
  on three consecutive grids.

  Parameters
  ----------
  simulations: list of Simulation objects
    Contains the simulations.
  field_names: list of strings
    List of field names whose observed order of convergence will be computed.
<<<<<<< HEAD
  mask: Simulation object
    Simulation whose grids are used as a mask.
  directory: string, optional
    Shared path of case directories; default: current directory.
  save_name: string, optional
    Name of the .dat file to write into; default: None (does not write).
=======
  last_three: boolean, optional
    Set 'True' to compute the orders using the three finest grid; 
    default: False.
  directory: string, optional
    Shared path of case directories; 
    default: current directory.
  save_name: string, optional
    Name of the .dat file to write into; 
    default: None (does not write).
>>>>>>> 36fc684d

  Returns
  -------
  alpha: dictionary of floats
    Contains the observed order of convergence for each variable.
  """
  print('[info] computing observed orders of '
        'convergence using the grids {} ...'.format([case.description for case in simulations]))
  coarse, medium, fine = simulations
  ratio = coarse.get_grid_spacing()/medium.get_grid_spacing()
  alpha = {} # will contain observed order of convergence
  for field_name in field_names:
    # get grid (coarsest one) where solutions will be restricted
    attribute_name = field_name.replace('-', '_')
    grid = [getattr(mask, attribute_name).x, getattr(mask, attribute_name).y]
    alpha[field_name], asymptotic = observed_order_convergence(field_name, 
                                                               coarse, medium, fine, 
                                                               ratio, grid)
    asymptotic.plot_contour(field_range=(0.0, 2.0, 101), 
                            view=[coarse.grid[0][0], coarse.grid[1][0],
                                  coarse.grid[0][-1], coarse.grid[1][-1]],
                            directory='{}/images/gci/{}_{}_{}'.format(directory,
                                                                      coarse.description,
                                                                      medium.description,
                                                                      fine.description))
  if save_name:
    print('[info] writing orders into .dat file ...')
    time_step = getattr(mask, attribute_name).time_step
    file_path = '{}/{}_{}_{}_{}_{:0>7}.dat'.format(directory, 
                                                   save_name, 
                                                   coarse.description,
                                                   medium.description,
                                                   fine.description, 
                                                   time_step)
    with open(file_path, 'w') as outfile:
      for field_name in field_names:
        outfile.write('{}: {}\n'.format(field_name, alpha[field_name]))
  return alpha


<<<<<<< HEAD
=======
def plot_grid_convergence(simulations, exact,
                          mask=None,
                          field_names=[],
                          norms=[],
                          directory=os.getcwd(), save_name=None, show=False):
  """Plots the grid-convergence in a log-log figure.

  Parameters
  ----------
  simulations: list of Simulation objects
    List of the cases.
  exact: Solution object
    The exact solution to compare with.
  mask: 2-list of 1d arrays, optional
    Grid used to project the solutions;
    default: None.
  field_names: list of strings, optional
    Names of the fields to include in the figure;
    default: [].
  norms: list of strings, optional
    Norms used to compute the errors;
    default: [].
  directory: string, optional
    Shared path of all cases; 
    default: <current directory>.
  save_name: string, optional
    Name of the .png file to save; 
    default: None (does not save).
  show: boolean, optional
    Set 'True' if you want to display the figure; 
    default: False. 
  """
  print('[info] plotting the grid convergence ...')
  fig, ax = pyplot.subplots(figsize=(6, 6))
  ax.grid(True, zorder=0)
  ax.set_xlabel('grid-spacing')
  ax.set_ylabel('errors')
  all_grid_spacings, all_errors = [], []
  norm_labels = {'L2': '$L_2$', 'Linf': '$L_\infty$'}
  for field_name in field_names:
    for norm in norms:
      grid_spacings = [case.get_grid_spacing() for case in simulations]
      errors = [case.get_error(exact, field_name, 
                               mask=mask, norm=norm) for case in simulations]  
      ax.plot(grid_spacings, errors,
              label='{} - {}-norm'.format(field_name, norm_labels[norm]), 
              marker='o', zorder=10)
      all_grid_spacings += grid_spacings
      all_errors += errors
  ax.legend()
  ax.set_xlim(0.1*min(all_grid_spacings), 10.0*max(all_grid_spacings))
  pyplot.xscale('log')
  pyplot.yscale('log')
  ax.axis('equal')
  # save and display
  if save_name:
    print('[info] saving figure ...')
    images_directory = '{}/images'.format(directory)
    if not os.path.isdir(images_directory):
      print('[info] creating images directory: {} ...'.format(images_directory))
      os.makedirs(images_directory)
    time_step = getattr(simulations[0], field_names[0].replace('-', '_')).time_step
    pyplot.savefig('{}/{}{:0>7}.png'.format(images_directory, save_name, time_step))
  if show:
    print('[info] displaying figure ...')
    pyplot.show()


def get_exact_solution(simulations, *arguments):
  """Get the exact solution on the finest grid available.
  If no analytical solution is available, the solution on the finest grid is 
  considered to be exact.

  Parameters
  ----------
  simulations: list of Simulation objects
    Solutions on grids with constant refinement ratio.
  arguments:
    Arguments for the analytical plug-in.

  Returns
  -------
  exact: SolutionClass object
    Contains the exact solution.
  """
  if arguments:
    from library.solutions.dispatcher import dispatcher
    SolutionClass = dispatcher[arguments[0]]
    # compute analytical solution on finest grid
    exact = SolutionClass(simulations[-1].grid[0],
                          simulations[-1].grid[1],
                          *arguments[1:])
  else:
    # assume finest grid contains exact solution if no analytical solution
    exact = simulations[-1]
    del simulations[-1]
  return exact

>>>>>>> 36fc684d

def main():
  """Computes the observed orders of convergence 
  of the velocity components and the pressure using three solutions 
  with consecutive grid-refinement.
  Plots the grid convergence.
  """
  args = parse_command_line()

  simulations = collections.OrderedDict()
  for size in args.gridline_sizes:
    simulations[size] = Simulation(directory='{}/{}'.format(args.directory, size),
                                   description=size,
                                   software=args.software)
    simulations[size].read_grid()
    simulations[size].read_fields(args.field_names, args.time_step,
                                  periodic_directions=args.periodic_directions)

  for sizes in args.observed_order:
    alpha = get_observed_orders_convergence([simulations[size] for size in sizes], 
                                            args.field_names, 
                                            simulations[args.mask],
                                            directory=args.directory+'/data',
                                            save_name=args.save_name)
    for field_name in alpha.iterkeys():
      asymptotic_range = get_asym  
    asymptotic.plot_contour(field_range=(0.0, 2.0, 101), 
                            view=[coarse.grid[0][0], coarse.grid[1][0],
                                  coarse.grid[0][-1], coarse.grid[1][-1]],
                            directory='{}/images/gci/{}_{}_{}'.format(directory,
                                                                      coarse.description,
                                                                      medium.description,
                                                                      fine.description))


  exact = get_exact_solution(simulations, *args.analytical_solution)
  if args.plot_analytical_solution:
    exact.plot_fields(args.time_step, 
                      view=args.bottom_left+args.top_right, 
                      directory=args.directory)
  
  plot_grid_convergence(simulations, exact, 
                        mask=simulations[args.mask], 
                        field_names=args.field_names,
                        norms=args.norms,
                        directory=args.directory,
                        save_name=args.save_name,
                        show=args.show)


if __name__ == '__main__':
  print('\n[{}] START\n'.format(os.path.basename(__file__)))
  main()
  print('\n[{}] END\n'.format(os.path.basename(__file__)))<|MERGE_RESOLUTION|>--- conflicted
+++ resolved
@@ -112,24 +112,12 @@
     Contains the simulations.
   field_names: list of strings
     List of field names whose observed order of convergence will be computed.
-<<<<<<< HEAD
   mask: Simulation object
     Simulation whose grids are used as a mask.
   directory: string, optional
     Shared path of case directories; default: current directory.
   save_name: string, optional
     Name of the .dat file to write into; default: None (does not write).
-=======
-  last_three: boolean, optional
-    Set 'True' to compute the orders using the three finest grid; 
-    default: False.
-  directory: string, optional
-    Shared path of case directories; 
-    default: current directory.
-  save_name: string, optional
-    Name of the .dat file to write into; 
-    default: None (does not write).
->>>>>>> 36fc684d
 
   Returns
   -------
@@ -170,108 +158,6 @@
   return alpha
 
 
-<<<<<<< HEAD
-=======
-def plot_grid_convergence(simulations, exact,
-                          mask=None,
-                          field_names=[],
-                          norms=[],
-                          directory=os.getcwd(), save_name=None, show=False):
-  """Plots the grid-convergence in a log-log figure.
-
-  Parameters
-  ----------
-  simulations: list of Simulation objects
-    List of the cases.
-  exact: Solution object
-    The exact solution to compare with.
-  mask: 2-list of 1d arrays, optional
-    Grid used to project the solutions;
-    default: None.
-  field_names: list of strings, optional
-    Names of the fields to include in the figure;
-    default: [].
-  norms: list of strings, optional
-    Norms used to compute the errors;
-    default: [].
-  directory: string, optional
-    Shared path of all cases; 
-    default: <current directory>.
-  save_name: string, optional
-    Name of the .png file to save; 
-    default: None (does not save).
-  show: boolean, optional
-    Set 'True' if you want to display the figure; 
-    default: False. 
-  """
-  print('[info] plotting the grid convergence ...')
-  fig, ax = pyplot.subplots(figsize=(6, 6))
-  ax.grid(True, zorder=0)
-  ax.set_xlabel('grid-spacing')
-  ax.set_ylabel('errors')
-  all_grid_spacings, all_errors = [], []
-  norm_labels = {'L2': '$L_2$', 'Linf': '$L_\infty$'}
-  for field_name in field_names:
-    for norm in norms:
-      grid_spacings = [case.get_grid_spacing() for case in simulations]
-      errors = [case.get_error(exact, field_name, 
-                               mask=mask, norm=norm) for case in simulations]  
-      ax.plot(grid_spacings, errors,
-              label='{} - {}-norm'.format(field_name, norm_labels[norm]), 
-              marker='o', zorder=10)
-      all_grid_spacings += grid_spacings
-      all_errors += errors
-  ax.legend()
-  ax.set_xlim(0.1*min(all_grid_spacings), 10.0*max(all_grid_spacings))
-  pyplot.xscale('log')
-  pyplot.yscale('log')
-  ax.axis('equal')
-  # save and display
-  if save_name:
-    print('[info] saving figure ...')
-    images_directory = '{}/images'.format(directory)
-    if not os.path.isdir(images_directory):
-      print('[info] creating images directory: {} ...'.format(images_directory))
-      os.makedirs(images_directory)
-    time_step = getattr(simulations[0], field_names[0].replace('-', '_')).time_step
-    pyplot.savefig('{}/{}{:0>7}.png'.format(images_directory, save_name, time_step))
-  if show:
-    print('[info] displaying figure ...')
-    pyplot.show()
-
-
-def get_exact_solution(simulations, *arguments):
-  """Get the exact solution on the finest grid available.
-  If no analytical solution is available, the solution on the finest grid is 
-  considered to be exact.
-
-  Parameters
-  ----------
-  simulations: list of Simulation objects
-    Solutions on grids with constant refinement ratio.
-  arguments:
-    Arguments for the analytical plug-in.
-
-  Returns
-  -------
-  exact: SolutionClass object
-    Contains the exact solution.
-  """
-  if arguments:
-    from library.solutions.dispatcher import dispatcher
-    SolutionClass = dispatcher[arguments[0]]
-    # compute analytical solution on finest grid
-    exact = SolutionClass(simulations[-1].grid[0],
-                          simulations[-1].grid[1],
-                          *arguments[1:])
-  else:
-    # assume finest grid contains exact solution if no analytical solution
-    exact = simulations[-1]
-    del simulations[-1]
-  return exact
-
->>>>>>> 36fc684d
-
 def main():
   """Computes the observed orders of convergence 
   of the velocity components and the pressure using three solutions 
